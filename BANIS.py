import argparse
import gc
import os
os.environ["PYTORCH_CUDA_ALLOC_CONF"] = "expandable_segments:True"
from collections import defaultdict
from datetime import datetime
from typing import Any, Dict
import random

import numpy as np
import pytorch_lightning as pl
import torch
import torchvision
import zarr
from nnunet_mednext import create_mednext_v1
from pytorch_lightning import LightningModule, seed_everything
from pytorch_lightning.callbacks import ModelCheckpoint, DeviceStatsMonitor, LearningRateMonitor
from pytorch_lightning.loggers import TensorBoardLogger
<<<<<<< HEAD
from torch.nn.functional import binary_cross_entropy_with_logits, mse_loss, tanh
=======
from pytorch_lightning.strategies import DDPStrategy
from torch.nn.functional import binary_cross_entropy_with_logits
>>>>>>> cb319137
from torch.optim import AdamW
from torch.utils.data import DataLoader
from tqdm import tqdm

from data import load_data
from inference import scale_sigmoid, patched_inference, compute_connected_component_segmentation
from metrics import compute_metrics


class BANIS(LightningModule):
    """
    PyTorch Lightning module for BANIS: Baseline for Affinity-based Neuron Instance Segmentation
    """

    def __init__(self, **kwargs: Any):
        super().__init__()
<<<<<<< HEAD
        self.save_hyperparameters(*args, **kwargs)
        # self.save_hyperparameters({
        #     "args": args,
        #     **kwargs,
        # })
=======
        self.save_hyperparameters()
>>>>>>> cb319137
        print(f"hparams: \n{self.hparams}")

        self.model = create_mednext_v1(
            num_input_channels=self.hparams.num_input_channels,
            num_classes=6 + int(self.hparams.sdt),  # 3 short + 3 long range affinities + (1 if self.hparams.sdt)
            model_id=self.hparams.model_id,
            kernel_size=self.hparams.kernel_size,
        )
        self.model.outside_block_checkpointing = True  # Save GPU memory

        if self.hparams.compile:
            self.model = torch.compile(self.model)

        self.best_nerl_so_far = defaultdict(float)  # for train/val/test
        self.best_thr_so_far = defaultdict(float)

<<<<<<< HEAD
        self.plotted = False
=======
    def on_save_checkpoint(self, checkpoint):
        checkpoint["best_thr_so_far"] = self.best_thr_so_far
        checkpoint["best_nerl_so_far"] = self.best_nerl_so_far

    def on_load_checkpoint(self, checkpoint):
        self.best_thr_so_far = checkpoint.get("best_thr_so_far", defaultdict(float))
        self.best_nerl_so_far = checkpoint.get("best_nerl_so_far", defaultdict(float))
>>>>>>> cb319137

    def on_fit_start(self):
        self.logger.experiment.add_text("hparams", str(self.hparams))

    def configure_optimizers(self):
        optimizer = AdamW(self.parameters(), lr=self.hparams.learning_rate, weight_decay=self.hparams.weight_decay)
        if self.hparams.scheduler:
            scheduler = torch.optim.lr_scheduler.CosineAnnealingLR(optimizer, T_max=self.hparams.n_steps)
            return [optimizer], [{"scheduler": scheduler, "interval": "step"}]
        return optimizer

    def on_train_epoch_start(self):
        self.plotted = False

    def on_validation_epoch_start(self):
        self.plotted = False

    def forward(self, x: torch.Tensor) -> torch.Tensor:
        return self.model(x)

    def training_step(self, data: Dict[str, torch.Tensor], batch_idx: int) -> torch.Tensor:
        return self._step(data, "train")

    def validation_step(self, data: Dict[str, torch.Tensor], batch_idx: int) -> torch.Tensor:
        return self._step(data, "val")

    def _step(self, data: Dict[str, torch.Tensor], mode: str) -> torch.Tensor:
        self.log_input(data["img"])
        self.log_weight_stats()
        pred = self(data["img"])
        if self.hparams.sdt:
            aff_pred, sdt_pred = pred[:, :-1], pred[:, -1]
        else:
            aff_pred = pred
        target = data["aff"].half()
        aff_loss_mask = data["aff"] >= 0
        aff_loss = binary_cross_entropy_with_logits(aff_pred[aff_loss_mask], target[aff_loss_mask])
        self.log(f"{mode}_aff_loss", aff_loss)

        if self.hparams.sdt:
            sdt_target = data["sdt"].half()
            assert -1 <= sdt_target.min() and sdt_target.max() <= 1
            sdt_loss_mask = data["sdt_mask"]
            sdt_loss = mse_loss(tanh(sdt_pred[sdt_loss_mask]), sdt_target[sdt_loss_mask])
            self.log(f"{mode}_sdt_loss", sdt_loss)
            loss = aff_loss + self.hparams.sdt_loss_weight * sdt_loss
            self.log(f"{mode}_total_loss", loss)
        else:
            loss = aff_loss


        if not self.plotted:
            self._log_images(data, pred, mode)
            self.plotted = True
        return loss

    def _log_images(self, data: Dict[str, torch.Tensor], pred: torch.Tensor, mode: str):
        middle = data["img"].shape[2] // 2
        self._add_image(f"{mode}_img", data["img"][:, :3, middle])
        self._add_image(f"{mode}_aff", data["aff"][:, :3, middle])
        self._add_image(f"{mode}_aff_pred", scale_sigmoid(pred[:, :3, middle]))
        self._add_image(f"{mode}_lr_aff", data["aff"][:, 3:6, middle])
        self._add_image(f"{mode}_lr_aff_pred", scale_sigmoid(pred[:, 3:6, middle]))
        
        if self.hparams.sdt:
            self._add_image(f"{mode}_sdt", data["sdt"][:, middle].unsqueeze(1))
            self._add_image(f"{mode}_sdt_pred", tanh(pred[:, -1, middle]).unsqueeze(1))

        seg_middle = data["seg"][:, middle]
        colormap = torch.rand(seg_middle.max() + 1, 3)
        colormap[0] = 0
        colored_seg = colormap[seg_middle.cpu()].permute(0, 3, 1, 2)
        self._add_image(f"{mode}_seg", colored_seg)

    def _add_image(self, tag: str, img: torch.Tensor) -> None:
        self.logger.experiment.add_image(tag, torchvision.utils.make_grid(img, value_range=(0, 1)),
                                         global_step=self.global_step)

    def on_validation_epoch_end(self):
<<<<<<< HEAD
        print("skipping validation inference")
        # self.full_cube_inference("val")
=======
        if self.hparams.validate_extern:
            if self.trainer.is_global_zero:
                def format_value(value):
                    if isinstance(value, bool):
                        return str(value).lower()  # Convert booleans to lowercase strings (true/false)
                    elif isinstance(value, list):
                        return ' '.join(map(str, value))  # Convert list to a space-separated string
                    elif value is None:
                        return ''  # Skip None values
                    else:
                        return str(value)  # Convert other types to string

                args_list = [f"--{key} {format_value(value)}" for key, value in self.hparams.items()]
                args = ' '.join(args_list)

                command = f"sbatch --job-name {self.hparams.exp_name}_val --output {self.hparams.save_dir}/slurm-validation-log.txt validation_watcher.sh {args}"
                os.system(command)
                print(f"running validation: {command}")

        else:
            self.full_cube_inference("val")
>>>>>>> cb319137

    def on_train_end(self):
        # assert self.best_nerl_so_far["val"] > 0, "No best NERL found in validation"
        self.eval()
        print(f"device {next(self.parameters()).device}")
        self.cuda()
<<<<<<< HEAD
        self.full_cube_inference("val")
        assert self.best_nerl_so_far["val"] > 0, "No best NERL found in validation"
=======
>>>>>>> cb319137
        self.full_cube_inference("test")
        self.full_cube_inference("train")

    @torch.no_grad()
<<<<<<< HEAD
    def full_cube_inference(self, mode: str, evaluate_thresholds: bool = True, all_seeds: bool = False):
=======
    def full_cube_inference(self, mode: str, global_step=None):
>>>>>>> cb319137
        """Perform full cube inference. Expensive!

        Args:
            mode: Either "train", "val", or "test".
        """
        assert mode in ["train", "val", "test"], f"Invalid mode: {mode}"
        print(f"Full cube inference for {mode}")

        base_path_mode = os.path.join(self.hparams.base_data_path, self.hparams.data_setting, mode)
        seeds_path_mode = sorted([f for f in os.listdir(base_path_mode) if f.startswith("seed")])
        assert len(seeds_path_mode) >= 1, f"No seeds found in {base_path_mode}"
        if not all_seeds:
            seeds_path_mode = seeds_path_mode[:1]
        for x in seeds_path_mode:
            seed_path = os.path.join(base_path_mode, x)

            img_data = zarr.open(os.path.join(seed_path, "data.zarr"), mode="r")["img"]

            aff_pred = patched_inference(img_data, model=self, do_overlap=True, prediction_channels=3, divide=255,
                                         small_size=self.hparams.small_size)

            aff_pred = zarr.array(aff_pred, dtype=np.float16, store=f"{self.hparams.save_dir}/pred_aff_{mode}_{x}.zarr",
                                  chunks=(3, 512, 512, 512), overwrite=True)

<<<<<<< HEAD
            if evaluate_thresholds:
                self._evaluate_thresholds(aff_pred, os.path.join(seed_path, "skeleton.pkl"), mode)
=======
        self._evaluate_thresholds(aff_pred, os.path.join(seed_path, "skeleton.pkl"), mode, global_step)
>>>>>>> cb319137

    def _evaluate_thresholds(self, aff_pred: zarr.Array, skel_path: str, mode: str, global_step=None):
        best_voi = best_voi_no_merge = 1e100
        best_nerl = best_nerl_no_merge = -1
        best_nerl_metrics = None
        thresholds = self.hparams.eval_ranges if mode != "test" else [self.best_thr_so_far["val"]]

        for thr in tqdm(thresholds):
            gc.collect()
            torch.cuda.empty_cache()
            print(f"threshold {thr}")

            pred_seg = compute_connected_component_segmentation(
                aff_pred[:3] > thr  # hard affinities
            )

            metrics = compute_metrics(pred_seg, skel_path)

            for k, v in metrics.items():
                if isinstance(v, (int, float)):
                    self.safe_add_scalar(f"{mode}_{k}_thr_{thr}", v, global_step)

            if metrics["n_non0_mergers"] == 0:
                best_nerl_no_merge = max(best_nerl_no_merge, metrics["nerl"])
                best_voi_no_merge = min(best_voi_no_merge, metrics["voi_sum"])

            if metrics["nerl"] > best_nerl:
                best_nerl = metrics["nerl"]
                best_nerl_metrics = metrics
                if self.best_nerl_so_far[mode] < best_nerl:
                    self.best_nerl_so_far[mode] = best_nerl
                    self.best_thr_so_far[mode] = thr
                    with open(f"{self.hparams.save_dir}/best_thr_{mode}.txt", "w") as f:
                        f.write(str(self.best_thr_so_far[mode]))
                    seg_pred = zarr.array(pred_seg, dtype=np.uint32,
                                          store=f"{self.hparams.save_dir}/pred_seg_{mode}.zarr",
                                          chunks=(512, 512, 512), overwrite=True)
            best_voi = min(best_voi, metrics["voi_sum"])

        self.safe_add_scalar(f"{mode}_best_nerl", best_nerl, global_step)
        self.safe_add_scalar(f"{mode}_best_voi", best_voi, global_step)
        self.safe_add_scalar(f"{mode}_best_nerl_no_merge", best_nerl_no_merge, global_step)
        self.safe_add_scalar(f"{mode}_best_voi_no_merge", best_voi_no_merge, global_step)

        for k, v in best_nerl_metrics.items():
            if isinstance(v, (int, float)):
                self.safe_add_scalar(f"{mode}_best_nerl_{k}", v, global_step)

    def safe_add_scalar(self, name: str, value: float, global_step=None) -> None:
        try:  # s.t. full_cube_inference can be called outside of .fit() without error
            self.logger.experiment.add_scalar(name, value, self.global_step if global_step is None else global_step)
        except Exception as e:
            print(f"Error logging {name}: {e}")

    def log_input(self, input):
        self.log_dict({
                f"input/min": input.min(),
                f"input/max": input.max(),
                f"input/mean": input.mean(),
                f"input/std": input.std(),
        })

    def register_activation_hooks(self):
        for name, module in self.named_modules():
            def hook_fn(module, input, output, block_name=name):  # capture name in default arg
                if not self.training:  # don't log during validation
                    return
                self.log_dict({
                    f"activations/{block_name}_min": output.min(),
                    f"activations/{block_name}_max": output.max(),
                    f"activations/{block_name}_mean": output.mean(),
                    f"activations/{block_name}_std": output.std(),
                })
                if torch.isnan(output).any():
                    print(f"NaN in output of {block_name}")
            module.register_forward_hook(hook_fn)

    def setup(self, stage: str):
        if stage == 'fit':
            self.register_activation_hooks()

    def log_weight_stats(self):
        for name, param in self.named_parameters():
            self.log_dict({
                f"weights/{name}_min": param.data.min(),
                f"weights/{name}_max": param.data.max(),
                f"weights/{name}_mean": param.data.mean(),
                f"weights/{name}_std": param.data.std(),
            })

    def configure_gradient_clipping(self, optimizer, gradient_clip_val, gradient_clip_algorithm):
        total_norm_before = torch.norm(torch.stack([p.grad.norm(2) for p in self.parameters() if p.grad is not None]))
        self.log("gradients/total_norm", total_norm_before.item())
        max_grad_before = max([p.grad.abs().max().item() for p in self.parameters() if p.grad is not None])
        self.log("gradients/max_grad", max_grad_before)

        self.clip_gradients(optimizer, gradient_clip_val=gradient_clip_val, gradient_clip_algorithm=gradient_clip_algorithm)

        total_norm_after = torch.norm(torch.stack([p.grad.norm(2) for p in self.parameters() if p.grad is not None]))
        self.log("gradients/total_norm_clipped", total_norm_after.item(), on_step=True)
        max_grad_after = max([p.grad.abs().max().item() for p in self.parameters() if p.grad is not None])
        self.log("gradients/max_grad_clipped", max_grad_after)


def main():
    args = parse_args()
    args.resolution = (9, 9, 20) if args.data_setting != "liconn" else (9, 9, 12)

    seed_everything(args.seed, workers=True)

    torch.set_float32_matmul_precision("medium")

<<<<<<< HEAD
    if args.checkpoint is not None:
        exp_name = os.path.basename(os.path.dirname(os.path.dirname(os.path.dirname(os.path.dirname(args.checkpoint)))))
    else:
        exp_name = (
                datetime.now().strftime("%y-%m-%d_%H-%M-%S-%f")
                + f"ds_{args.data_setting}"
                  f"_lrng{args.long_range}_s{args.seed}_b{args.batch_size}_m{args.model_id}_k{args.kernel_size}_"
                  f"lr{args.learning_rate}_wd{args.weight_decay}_sch{args.scheduler}_syn_{args.synthetic}"
                  f"_drop{args.drop_slice_prob}_shift{args.shift_slice_prob}_int{args.intensity_aug}_noise{args.noise_scale}"
                  f"_affine{args.affine}_ns{args.n_steps}_ss{args.small_size}"
                  f"_sdt{int(args.sdt)}_sdtw{args.sdt_loss_weight}"
        )
=======
    exp_name = (
            datetime.now().strftime("%y-%m-%d_%H-%M-%S-%f")
            + f"ds_{args.data_setting}"
              f"_lrng{args.long_range}_s{args.seed}_b{args.batch_size}_m{args.model_id}_k{args.kernel_size}_"
              f"lr{args.learning_rate}_wd{args.weight_decay}_sch{args.scheduler}_syn_{args.synthetic}"
              f"_drop{args.drop_slice_prob}_shift{args.shift_slice_prob}_int{args.intensity_aug}_noise{args.noise_scale}"
              f"_affine{args.affine}_ns{args.n_steps}_ss{args.small_size}"
    ) if not args.exp_name else args.exp_name
>>>>>>> cb319137

    save_dir = os.path.join(args.save_path, exp_name)
    os.makedirs(save_dir, exist_ok=True)
    print(f"save dir: {save_dir}")
    tb_logger = TensorBoardLogger(
        save_dir=args.save_path,
        name=exp_name,
        version="default",
    )
    tb_logger.experiment.add_text("save dir", save_dir)

    model_checkpoint_callback = ModelCheckpoint(
        monitor="val_loss",
        save_last=True,
        mode="min",
        save_top_k=100,
        verbose=True,
        save_on_train_epoch_end=False  # automatically runs at the end of the validation
    )
    trainer = pl.Trainer(
        callbacks=[
            DeviceStatsMonitor(),
            model_checkpoint_callback,
            LearningRateMonitor(
                logging_interval='step'
            ),
        ],
        logger=tb_logger,
        max_steps=args.n_steps,
        accelerator="gpu",
        devices=args.devices,
        strategy=DDPStrategy(find_unused_parameters=False) if args.distributed else "auto",
        num_nodes=int(os.environ["SLURM_NNODES"]) if args.distributed else 1,
        log_every_n_steps=args.log_every_n_steps,
        limit_val_batches=100,
        precision="16-mixed",
        profiler="simple",
        default_root_dir=save_dir,
        val_check_interval=args.val_check_interval,  # validation full cube inference expensive so less frequent
        check_val_every_n_epoch=None,
        num_sanity_val_steps=args.n_debug_steps,
        gradient_clip_val=1.0,
    )
    print(f"Checkpoints will be saved in: {trainer.default_root_dir}/checkpoints")

    train_data, val_data, n_channels = load_data(args)
    args.save_dir = save_dir
    args.num_input_channels = n_channels

    if os.path.exists(args.model_from_checkpoint):
        print(f"Loading model from checkpoint: {args.model_from_checkpoint}")
        model = BANIS(**vars(args))
        checkpoint = torch.load(args.model_from_checkpoint, map_location="cpu")
        model.load_state_dict(checkpoint["state_dict"])
        model.hparams.update(vars(args))
    else:
        model = BANIS(**vars(args))

    trainer.fit(
        model=model,
<<<<<<< HEAD
        train_dataloaders=DataLoader(train_data, batch_size=args.batch_size, num_workers=args.workers, shuffle=True,
                                     drop_last=True),
        val_dataloaders=DataLoader(val_data, batch_size=args.batch_size, num_workers=args.workers),
        ckpt_path=args.checkpoint if args.checkpoint else None,
=======
        train_dataloaders=DataLoader(train_data, batch_size=args.batch_size, num_workers=args.workers, shuffle=True, drop_last=True),
        val_dataloaders=DataLoader(val_data, batch_size=args.batch_size, num_workers=args.workers),
        ckpt_path="last" if args.resume_from_last_checkpoint else None
>>>>>>> cb319137
    )

    print("Training complete")


def parse_args():
    parser = argparse.ArgumentParser()

    # General arguments
    parser.add_argument("--exp_name", type=str, default="", help="Experiment name (if empty, will be filled automatically).")
    parser.add_argument("--save_path", type=str, default="/cajal/scratch/projects/misc/riegerfr/aff_nis/", help="Path to save the model and logs.")

    # Training arguments
    parser.add_argument("--seed", type=int, default=0, help="Random seed for reproducibility.")
    parser.add_argument("--batch_size", type=int, default=8, help="Batch size for training.")
    parser.add_argument("--n_steps", type=int, default=20_000, help="Number of training steps.")
    parser.add_argument("--learning_rate", type=float, default=1e-3, help="Learning rate for the optimizer.")
    parser.add_argument("--weight_decay", type=float, default=1e-2, help="Weight decay for the optimizer.")
    parser.add_argument("--workers", type=int, default=8, help="Number of workers for data loading.")
    parser.add_argument("--scheduler", action=argparse.BooleanOptionalAction, default=True, help="Whether to use a learning rate scheduler.")
    parser.add_argument("--devices", type=int, default=-1, help="Number GPU devices to use (-1: all).")
    parser.add_argument("--n_debug_steps", type=int, default=0, help="Number of debug steps.")
    parser.add_argument("--log_every_n_steps", type=int, default=100, help="Log every n steps.")
    parser.add_argument("--val_check_interval", type=int, default=5000, help="Validation check interval.")
    parser.add_argument("--resume_from_last_checkpoint", action=argparse.BooleanOptionalAction, default=False, help="Resume training from the last checkpoint.")
    parser.add_argument("--model_from_checkpoint", type=str, default="", help="Load model from defined checkpoint.")
    parser.add_argument("--validate_extern", action=argparse.BooleanOptionalAction, default=False, help="Long training with a separate validation process.")
    parser.add_argument("--distributed", action=argparse.BooleanOptionalAction, default=False, help="Use distributed training.")

    # Data arguments
    parser.add_argument("--base_data_path", type=str, default="/cajal/nvmescratch/projects/NISB/", help="Base path for the dataset.")
    parser.add_argument("--data_setting", type=str, default="base", help="Data setting identifier.")
    parser.add_argument("--real_data_path", type=str, default="/cajal/scratch/projects/misc/mdraw/data/funke/zebrafinch/training/", help="Path to the real dataset. See https://colab.research.google.com/github/funkelab/lsd/blob/master/lsd/tutorial/notebooks/lsd_data_download.ipynb ")
    parser.add_argument("--synthetic", type=float, default=1.0, help="Ratio of synthetic data to real data.")
    parser.add_argument("--augment", action=argparse.BooleanOptionalAction, default=True, help="Use augmentations")
    parser.add_argument("--drop_slice_prob", type=float, default=0.05, help="Probability of dropping a slice during augmentation.")
    parser.add_argument("--shift_slice_prob", type=float, default=0.05, help="Probability of shifting a slice during augmentation.")
    parser.add_argument("--intensity_aug", action=argparse.BooleanOptionalAction, default=True, help="Whether to apply intensity augmentation.")
    parser.add_argument("--noise_scale", type=float, default=0.5, help="Scale of the noise to be added during augmentation.")
    parser.add_argument("--affine", type=float, default=0.5, help="Affine transformation probability.")
    parser.add_argument("--affine_scale", type=float, default=0.2, help="Scale for affine augmentation.")
    parser.add_argument("--affine_shear", type=float, default=0.5, help="Shear for affine augmentation.")
    parser.add_argument("--shift_magnitude", type=int, default=10, help="Shift augmentation magnitude (voxels).")
    parser.add_argument("--mul_int", type=float, default=0.1, help="Multiplicative augmentation intensity.")
    parser.add_argument("--add_int", type=float, default=0.1, help="Additive augmentation intensity.")

    # Model arguments
    parser.add_argument("--long_range", type=int, default=10, help="Long range affinities (voxels).")
    parser.add_argument("--model_id", type=str, default="S", help="Identifier for the mednext model architecture.")
    parser.add_argument("--kernel_size", type=int, default=3, help="Kernel size for the convolutional layers.")
    parser.add_argument("--compile", action=argparse.BooleanOptionalAction, default=True, help="Whether to compile the model using torch.compile.")
    parser.add_argument("--eval_ranges", type=float, nargs="+", default=torch.sigmoid(torch.tensor(list(range(-1, 12))).double() * 0.2).numpy().round(4).tolist(), help="List of evaluation thresholds.")
    parser.add_argument("--small_size", type=int, default=128, help="Size of the patches.")

    # make it so that adding it makes it true
    parser.add_argument("--sdt", action="store_true", help="Whether to train to predict SDT.")
    parser.add_argument("--sdt_loss_weight", type=float, default=1.0, help="Weight of the SDT loss.")

    parser.add_argument("--checkpoint", type=str, default=None,)

    return parser.parse_args()


if __name__ == "__main__":
    main()<|MERGE_RESOLUTION|>--- conflicted
+++ resolved
@@ -16,12 +16,8 @@
 from pytorch_lightning import LightningModule, seed_everything
 from pytorch_lightning.callbacks import ModelCheckpoint, DeviceStatsMonitor, LearningRateMonitor
 from pytorch_lightning.loggers import TensorBoardLogger
-<<<<<<< HEAD
 from torch.nn.functional import binary_cross_entropy_with_logits, mse_loss, tanh
-=======
 from pytorch_lightning.strategies import DDPStrategy
-from torch.nn.functional import binary_cross_entropy_with_logits
->>>>>>> cb319137
 from torch.optim import AdamW
 from torch.utils.data import DataLoader
 from tqdm import tqdm
@@ -38,15 +34,7 @@
 
     def __init__(self, **kwargs: Any):
         super().__init__()
-<<<<<<< HEAD
-        self.save_hyperparameters(*args, **kwargs)
-        # self.save_hyperparameters({
-        #     "args": args,
-        #     **kwargs,
-        # })
-=======
         self.save_hyperparameters()
->>>>>>> cb319137
         print(f"hparams: \n{self.hparams}")
 
         self.model = create_mednext_v1(
@@ -63,9 +51,7 @@
         self.best_nerl_so_far = defaultdict(float)  # for train/val/test
         self.best_thr_so_far = defaultdict(float)
 
-<<<<<<< HEAD
         self.plotted = False
-=======
     def on_save_checkpoint(self, checkpoint):
         checkpoint["best_thr_so_far"] = self.best_thr_so_far
         checkpoint["best_nerl_so_far"] = self.best_nerl_so_far
@@ -73,7 +59,6 @@
     def on_load_checkpoint(self, checkpoint):
         self.best_thr_so_far = checkpoint.get("best_thr_so_far", defaultdict(float))
         self.best_nerl_so_far = checkpoint.get("best_nerl_so_far", defaultdict(float))
->>>>>>> cb319137
 
     def on_fit_start(self):
         self.logger.experiment.add_text("hparams", str(self.hparams))
@@ -153,10 +138,6 @@
                                          global_step=self.global_step)
 
     def on_validation_epoch_end(self):
-<<<<<<< HEAD
-        print("skipping validation inference")
-        # self.full_cube_inference("val")
-=======
         if self.hparams.validate_extern:
             if self.trainer.is_global_zero:
                 def format_value(value):
@@ -178,27 +159,19 @@
 
         else:
             self.full_cube_inference("val")
->>>>>>> cb319137
 
     def on_train_end(self):
         # assert self.best_nerl_so_far["val"] > 0, "No best NERL found in validation"
         self.eval()
         print(f"device {next(self.parameters()).device}")
         self.cuda()
-<<<<<<< HEAD
         self.full_cube_inference("val")
         assert self.best_nerl_so_far["val"] > 0, "No best NERL found in validation"
-=======
->>>>>>> cb319137
         self.full_cube_inference("test")
         self.full_cube_inference("train")
 
     @torch.no_grad()
-<<<<<<< HEAD
-    def full_cube_inference(self, mode: str, evaluate_thresholds: bool = True, all_seeds: bool = False):
-=======
-    def full_cube_inference(self, mode: str, global_step=None):
->>>>>>> cb319137
+    def full_cube_inference(self, mode: str, evaluate_thresholds: bool = True, all_seeds: bool = False, global_step=None):
         """Perform full cube inference. Expensive!
 
         Args:
@@ -223,12 +196,8 @@
             aff_pred = zarr.array(aff_pred, dtype=np.float16, store=f"{self.hparams.save_dir}/pred_aff_{mode}_{x}.zarr",
                                   chunks=(3, 512, 512, 512), overwrite=True)
 
-<<<<<<< HEAD
             if evaluate_thresholds:
-                self._evaluate_thresholds(aff_pred, os.path.join(seed_path, "skeleton.pkl"), mode)
-=======
-        self._evaluate_thresholds(aff_pred, os.path.join(seed_path, "skeleton.pkl"), mode, global_step)
->>>>>>> cb319137
+                self._evaluate_thresholds(aff_pred, os.path.join(seed_path, "skeleton.pkl"), mode, global_step)
 
     def _evaluate_thresholds(self, aff_pred: zarr.Array, skel_path: str, mode: str, global_step=None):
         best_voi = best_voi_no_merge = 1e100
@@ -341,20 +310,6 @@
 
     torch.set_float32_matmul_precision("medium")
 
-<<<<<<< HEAD
-    if args.checkpoint is not None:
-        exp_name = os.path.basename(os.path.dirname(os.path.dirname(os.path.dirname(os.path.dirname(args.checkpoint)))))
-    else:
-        exp_name = (
-                datetime.now().strftime("%y-%m-%d_%H-%M-%S-%f")
-                + f"ds_{args.data_setting}"
-                  f"_lrng{args.long_range}_s{args.seed}_b{args.batch_size}_m{args.model_id}_k{args.kernel_size}_"
-                  f"lr{args.learning_rate}_wd{args.weight_decay}_sch{args.scheduler}_syn_{args.synthetic}"
-                  f"_drop{args.drop_slice_prob}_shift{args.shift_slice_prob}_int{args.intensity_aug}_noise{args.noise_scale}"
-                  f"_affine{args.affine}_ns{args.n_steps}_ss{args.small_size}"
-                  f"_sdt{int(args.sdt)}_sdtw{args.sdt_loss_weight}"
-        )
-=======
     exp_name = (
             datetime.now().strftime("%y-%m-%d_%H-%M-%S-%f")
             + f"ds_{args.data_setting}"
@@ -362,8 +317,8 @@
               f"lr{args.learning_rate}_wd{args.weight_decay}_sch{args.scheduler}_syn_{args.synthetic}"
               f"_drop{args.drop_slice_prob}_shift{args.shift_slice_prob}_int{args.intensity_aug}_noise{args.noise_scale}"
               f"_affine{args.affine}_ns{args.n_steps}_ss{args.small_size}"
+              f"_sdt{int(args.sdt)}_sdtw{args.sdt_loss_weight}"
     ) if not args.exp_name else args.exp_name
->>>>>>> cb319137
 
     save_dir = os.path.join(args.save_path, exp_name)
     os.makedirs(save_dir, exist_ok=True)
@@ -424,16 +379,9 @@
 
     trainer.fit(
         model=model,
-<<<<<<< HEAD
-        train_dataloaders=DataLoader(train_data, batch_size=args.batch_size, num_workers=args.workers, shuffle=True,
-                                     drop_last=True),
-        val_dataloaders=DataLoader(val_data, batch_size=args.batch_size, num_workers=args.workers),
-        ckpt_path=args.checkpoint if args.checkpoint else None,
-=======
         train_dataloaders=DataLoader(train_data, batch_size=args.batch_size, num_workers=args.workers, shuffle=True, drop_last=True),
         val_dataloaders=DataLoader(val_data, batch_size=args.batch_size, num_workers=args.workers),
         ckpt_path="last" if args.resume_from_last_checkpoint else None
->>>>>>> cb319137
     )
 
     print("Training complete")
@@ -460,7 +408,7 @@
     parser.add_argument("--val_check_interval", type=int, default=5000, help="Validation check interval.")
     parser.add_argument("--resume_from_last_checkpoint", action=argparse.BooleanOptionalAction, default=False, help="Resume training from the last checkpoint.")
     parser.add_argument("--model_from_checkpoint", type=str, default="", help="Load model from defined checkpoint.")
-    parser.add_argument("--validate_extern", action=argparse.BooleanOptionalAction, default=False, help="Long training with a separate validation process.")
+    parser.add_argument("--validate_extern", action=argparse.BooleanOptionalAction, default=True, help="Long training with a separate validation process.")
     parser.add_argument("--distributed", action=argparse.BooleanOptionalAction, default=False, help="Use distributed training.")
 
     # Data arguments
@@ -492,8 +440,6 @@
     parser.add_argument("--sdt", action="store_true", help="Whether to train to predict SDT.")
     parser.add_argument("--sdt_loss_weight", type=float, default=1.0, help="Weight of the SDT loss.")
 
-    parser.add_argument("--checkpoint", type=str, default=None,)
-
     return parser.parse_args()
 
 
